--- conflicted
+++ resolved
@@ -1,14 +1,11 @@
 """Git operations package for git-acp."""
 
 from git_acp.git.classification import CommitType, classify_commit_type
-<<<<<<< HEAD
 from git_acp.git.history import (
     analyze_commit_patterns,
     find_related_commits,
     get_recent_commits,
 )
-=======
->>>>>>> cd1d7a2a
 from git_acp.git.operations import (
     GitError,
     get_changed_files,
